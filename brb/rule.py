"""Models a belief rule and associated operations.
"""
from typing import List, Dict, Any, Union, Callable
from warnings import warn

import numpy as np

from interval import interval, inf

from .attr_input import AttributeInput, is_numeric

class Rule():
    """A rule definition in a BRB system.

    It translates expert knowledge into a mapping between the antecedents and
    the consequents. We assume that it is defined as a pure AND rule, that is,
    the only logical relation between the input attributes is the AND function.

    Attributes:
        A_values: A^k. Dictionary that matches reference values for each
        antecedent attribute that activates the rule.
        beta: \bar{\beta}. Expected belief degrees of consequents if rule is
        delta: \delta_k. Relative weights of antecedent attributes. If not
        provided, 1 will be set for all attributes.
        theta: \theta_k. Rule weight.
        matching_degree: \phi. Defines how to calculate the matching degree for
        the rule. If `Callable`, must be a function that takes `delta`,
        and `alphas_i` (dictionary that maps antecedents to their matching
        degree given input) as input. If string, must be either 'geometric'
        (default) or 'arithmetic', which apply the respective weighted means.
    """

    def __init__(
            self,
            A_values: Dict[str, Any],
            beta: List[float],
            delta: Dict[str, float] = None,
            theta: float = 1,
            matching_degree: Union[str, Callable] = 'arithmetic'
        ):
        self.A_values = A_values

        if delta is None:
            self.delta = {attr: 1 for attr in A_values.keys()}
        else:
            # there must exist a weight for all antecedent attributes that
            # activate the rule
            for U_i in A_values.keys():
                assert U_i in delta.keys()
            self.delta = delta

        self.theta = theta
        self.beta = beta

        self.matching_degree = matching_degree

    def get_antecedent_matching(self, U_i: Any, X: AttributeInput) -> float:
        """Quantifies matching of an input to the rules' referential value.

        Args:
            U_i: Antecedent to compare.
            X_i: Input to match to the rule.

        Returns:
            match: Between 0-1, quantifies how much `X_i` matches the
            referential value `A_i`.
        """
        X_i = X.attr_input[U_i]
        A_i = self.A_values[U_i]

        _X_i = X[U_i]
        _A_i = X.prep_referential_value(A_i)

        return self._get_antecedent_matching(_X_i, _A_i, X_i, A_i)

    @staticmethod
    def _get_antecedent_matching(_X_i, _A_i, X_i=None, A_i=None) -> float:
        """Calculates match level between the two inputs.

        Args:
            _X_i: Input referential value already in a data type that the model
            handles (see `AttributeInput.prep_referential_value`).
            _A_i: Rule antecedent referential value already in a data type that
            the model handles (see `AttributeInput.prep_referential_value`).
            X_i: If provided, will be understood as the string representation of
            `_X_i`.
            A_i: If provided, will be understood as the string representation of
            `_A_i`.
        Returns:
            match: Bounded between 0.0 and 1.0, represents the match between the
            two inputs.
        """
        if X_i is None:
            X_i = _X_i

        if A_i is None:
            A_i = _A_i

        match = 0.0

        if is_numeric(_X_i):
            if is_numeric(_A_i):
                match = float(_X_i == _A_i)
            elif isinstance(_A_i, interval) or isinstance(_A_i, set):
                match = float(_X_i in _A_i)
        elif isinstance(_X_i, str):
            if isinstance(_A_i, str):
                match = float(_X_i == _A_i)
        elif isinstance(_X_i, interval):
            _X_i_length = _X_i[0][1] - _X_i[0][0]
            if _X_i_length == inf:
                warn((
                    'The use of unbounded intervals as input ({}) is not'
                    'advised, resulting match might not follow expectations.'
                ).format(X_i))

            if is_numeric(_A_i):
                # In this case, if the input covers the referential value, we
                # consider it a match. We do so in a binary manner because it
                # would be impossible to quantify how much of the input is
                # covered by the referential value, as the latter has no
                # measure.
                match = float(_A_i in _X_i)
            elif isinstance(_A_i, interval):
                # For this scenario, we quantify the match as the amount of the
                # input that is contained in the referential value.
                intrsc = _A_i & _X_i
                try:
                    intrsc_length = intrsc[0][1] - intrsc[0][0]

<<<<<<< HEAD
                    _X_i_length = _X_i[0][1] - _X_i[0][0]

                    if intrsc_length == inf and _X_i_length == inf:
                        if _X_i[0][1] == inf and _A_i[0][0] <= _X_i[0][0]:
                            match = 1.0
                        else:
                            match = 0.0
=======
                    if _X_i_length == inf:
                        # As no proper way of quantifying the match of infinite
                        # intervals was found, we assume that if they are not
                        # equal but have a non-empty infinite intersection, it
                        # is a 0.5 match.
                        if _X_i == _A_i:
                            match = 1.0
                        elif intrsc_length == 0:
                            match = 0.0
                        else:
                            match = 0.5
>>>>>>> 8cf72115
                    else:
                        match = float(intrsc_length / _X_i_length)
                except IndexError:  # intersection is empty
                    match = 0.0

        elif isinstance(_X_i, set):
            if is_numeric(_A_i):
                # Same as the case for interval input and numeric reference.

                match = float(_A_i in _X_i) / len(_X_i)
            elif isinstance(_A_i, set):
                intrsc_length = len(_X_i & _A_i)
                _X_i_length = len(_X_i)

                match = float(intrsc_length / _X_i_length)
            elif isinstance(_A_i, interval):
<<<<<<< HEAD
                '''
=======
                # Problems might occur due to the nature of the intervals,
                # e.g., if X_i is {1,2} and A_i is [2,3], this would result in a
                # 0.50 match, even though the intervals share only their upper
                # boundary.
>>>>>>> 8cf72115
                warn((
                    'comparison between integer interval input `{}` and '
                    'continuous interval `{}` is not advised, results might '
                    'not match the expectations.'
                ).format(X_i, A_i))
<<<<<<< HEAD
                '''
                _X_i = list(_X_i)
                if _A_i[0][0] <= _X_i[0] and _A_i[0][1] >= _X_i[-1]:
                    match = 1.0
=======

                intrsc_length = sum([
                    _X_i_element in _A_i for _X_i_element in _X_i
                ])
                _X_i_length = len(_X_i)

                match = float(intrsc_length / _X_i_length)
>>>>>>> 8cf72115
        elif isinstance(_X_i, dict):
            if isinstance(_A_i, str) or is_numeric(_A_i):
                match = float(_X_i[_A_i])
            elif isinstance(_A_i, interval) or isinstance(_A_i, set):
                matching_certainties = [_X_i[key] for key in _X_i.keys()
                                        if key in _A_i]

                match = float(sum(matching_certainties))
            elif isinstance(_A_i, dict):
                raise NotImplementedError('Uncertain rules are not supported')
        else:
            warn('Input {} mismatches the referential value {}'.format(
                X_i, A_i
            ))
<<<<<<< HEAD
        if np.isnan(match):
            print('nan just created')
            print('why does he stop here')
=======

        assert isinstance(match, float)

>>>>>>> 8cf72115
        return match

    def get_matching_degree(self, X: AttributeInput) -> float:
        """Calculates the matching degree of the rule based on input `X`.

        Implementation based on the RIMER approach as proposed by _Yang et al._
        in "Belief rule-base inference methodology using the evidential
        reasoning Approach-RIMER", specifically eq. (6a).
        """
        self._assert_input(X)

        alphas_i = {
            U_i: self.get_antecedent_matching(U_i, X)
            for U_i in self.A_values.keys()
        }
        try:
            if np.isnan(np.sum([val for val in alphas_i.values()])):
                print('alphas_i contains nans')
        except:
            print('couldn\'t go into try')
        if self.matching_degree == 'geometric':
            return self._geometric_matching_degree(self.delta, alphas_i)
        elif self.matching_degree == 'arithmetic':
            return self._arithmetic_matching_degree(self.delta, alphas_i)
        elif callable(self.matching_degree):
            return self.matching_degree(self.delta, alphas_i)

    @staticmethod
    def _arithmetic_matching_degree(
            delta: Dict[str, float],
            alphas_i: Dict[str, float]
        ) -> float:
        """Computes arithmetic average of the antecedents' matching degrees.
        """
        norm_delta = {attr: d / sum(delta.values()) for attr, d
                      in delta.items()}
        weighted_alpha = [
            alpha_i * norm_delta[U_i] for U_i, alpha_i in alphas_i.items()
        ]

        return np.sum(weighted_alpha)

    @staticmethod
    def _geometric_matching_degree(
            delta: Dict[str, float],
            alphas_i: Dict[str, float]
        ) -> float:
        """Computes geometric average of the antecedents' matching degrees.
        """
        norm_delta = {attr: d / max(delta.values()) for attr, d
                      in delta.items()}
        weighted_alpha = [
            alpha_i ** norm_delta[U_i] for U_i, alpha_i in alphas_i.items()
        ]

        return np.prod(weighted_alpha)

    def get_belief_degrees_complete(self, X: AttributeInput) -> Dict[Any, Any]:
        """Returns belief degrees transformed based on input completeness

        Implementation based on the RIMER approach as proposed by _Yang et al._
        in "Belief rule-base inference methodology using the evidential
        reasoning Approach-RIMER", specifically eq. (8).
        """
        self._assert_input(X)

        rule_input_completeness = X.get_completeness(self.A_values.keys())

        norm_beta = [belief * rule_input_completeness for belief in self.beta]

        return norm_beta

    def _assert_input(self, X: AttributeInput):
        """Checks if `X` is proper.

        Guarantees that all the necessary attributes are present in X.
        """
        rule_attributes = set(self.A_values.keys())
        input_attributes = set(X.attr_input.keys())
        assert rule_attributes.intersection(input_attributes) == rule_attributes

    def __str__(self):
        A_values_str = ["({}:{})".format(U_i, A_i)
                        for U_i, A_i
                        in self.A_values.items()]

        str_out = r' /\ '.join(A_values_str)

        # TODO: add consequents labels
        str_out += ' => ' + str(self.beta)

        return str_out<|MERGE_RESOLUTION|>--- conflicted
+++ resolved
@@ -128,15 +128,6 @@
                 try:
                     intrsc_length = intrsc[0][1] - intrsc[0][0]
 
-<<<<<<< HEAD
-                    _X_i_length = _X_i[0][1] - _X_i[0][0]
-
-                    if intrsc_length == inf and _X_i_length == inf:
-                        if _X_i[0][1] == inf and _A_i[0][0] <= _X_i[0][0]:
-                            match = 1.0
-                        else:
-                            match = 0.0
-=======
                     if _X_i_length == inf:
                         # As no proper way of quantifying the match of infinite
                         # intervals was found, we assume that if they are not
@@ -148,12 +139,10 @@
                             match = 0.0
                         else:
                             match = 0.5
->>>>>>> 8cf72115
                     else:
                         match = float(intrsc_length / _X_i_length)
                 except IndexError:  # intersection is empty
                     match = 0.0
-
         elif isinstance(_X_i, set):
             if is_numeric(_A_i):
                 # Same as the case for interval input and numeric reference.
@@ -165,25 +154,15 @@
 
                 match = float(intrsc_length / _X_i_length)
             elif isinstance(_A_i, interval):
-<<<<<<< HEAD
-                '''
-=======
                 # Problems might occur due to the nature of the intervals,
                 # e.g., if X_i is {1,2} and A_i is [2,3], this would result in a
                 # 0.50 match, even though the intervals share only their upper
                 # boundary.
->>>>>>> 8cf72115
                 warn((
                     'comparison between integer interval input `{}` and '
                     'continuous interval `{}` is not advised, results might '
                     'not match the expectations.'
                 ).format(X_i, A_i))
-<<<<<<< HEAD
-                '''
-                _X_i = list(_X_i)
-                if _A_i[0][0] <= _X_i[0] and _A_i[0][1] >= _X_i[-1]:
-                    match = 1.0
-=======
 
                 intrsc_length = sum([
                     _X_i_element in _A_i for _X_i_element in _X_i
@@ -191,7 +170,6 @@
                 _X_i_length = len(_X_i)
 
                 match = float(intrsc_length / _X_i_length)
->>>>>>> 8cf72115
         elif isinstance(_X_i, dict):
             if isinstance(_A_i, str) or is_numeric(_A_i):
                 match = float(_X_i[_A_i])
@@ -206,15 +184,9 @@
             warn('Input {} mismatches the referential value {}'.format(
                 X_i, A_i
             ))
-<<<<<<< HEAD
-        if np.isnan(match):
-            print('nan just created')
-            print('why does he stop here')
-=======
 
         assert isinstance(match, float)
 
->>>>>>> 8cf72115
         return match
 
     def get_matching_degree(self, X: AttributeInput) -> float:
@@ -230,11 +202,7 @@
             U_i: self.get_antecedent_matching(U_i, X)
             for U_i in self.A_values.keys()
         }
-        try:
-            if np.isnan(np.sum([val for val in alphas_i.values()])):
-                print('alphas_i contains nans')
-        except:
-            print('couldn\'t go into try')
+
         if self.matching_degree == 'geometric':
             return self._geometric_matching_degree(self.delta, alphas_i)
         elif self.matching_degree == 'arithmetic':
